--- conflicted
+++ resolved
@@ -12,10 +12,7 @@
 
 [tool.pytest.ini_options]
 filterwarnings = [
-<<<<<<< HEAD
-   "ignore:The error_bad_lines argument has been deprecated:FutureWarning::",
-   "ignore:The warn_bad_lines argument has been deprecated:FutureWarning::",
-=======
-   "ignore:The distutils package is deprecated:DeprecationWarning:joblib.backports"
->>>>>>> e9c4727e
+    "ignore:The distutils package is deprecated:DeprecationWarning:joblib.backports",
+    "ignore:The error_bad_lines argument has been deprecated:FutureWarning::",
+    "ignore:The warn_bad_lines argument has been deprecated:FutureWarning::",
 ]